--- conflicted
+++ resolved
@@ -63,7 +63,7 @@
 enum IsrCore { CoreFirst = 0, CoreSecond = 1, CoreCurrent = 2 };
 
 struct RmtDriverDeleter {
-    void operator()(detail::RmtDriver* ptr) const {
+    void operator()(led_timing::RmtDriver* ptr) const {
         if (ptr) {
             std::destroy_at(ptr);
             heap_caps_free(ptr);
@@ -105,24 +105,17 @@
         IsrCore isrCore = CoreCurrent)
         : _finishedFlag(xSemaphoreCreateBinary())
         , _channel(channel)
-<<<<<<< HEAD
-        , _count(count)
-        , _firstBuffer(new Rgb[count])
-        , _secondBuffer(doubleBuffer ? new Rgb[count] : nullptr) {
+        , _count(count) {
         assert(channel >= 0 && channel < led_timing::CHANNEL_COUNT);
-=======
-        , _count(count) {
-        assert(channel >= 0 && channel < detail::CHANNEL_COUNT);
->>>>>>> 4a87c94d
         assert(ledForChannel(channel) == nullptr);
 
         xSemaphoreGive(_finishedFlag);
 
-        auto mem = heap_caps_malloc(sizeof(detail::RmtDriver), MALLOC_CAP_INTERNAL);
+        auto mem = heap_caps_malloc(sizeof(led_timing::RmtDriver), MALLOC_CAP_INTERNAL);
         if (!mem) {
             SMARTLEDS_ALLOC_FAIL();
         }
-        _driver.reset(new (reinterpret_cast<detail::RmtDriver*>(mem)) detail::RmtDriver(type, count, pin, channel, _finishedFlag));
+        _driver.reset(new (reinterpret_cast<led_timing::RmtDriver*>(mem)) led_timing::RmtDriver(type, count, pin, channel, _finishedFlag));
 
         constexpr auto allocateRgb = [](size_t count, auto memoryCaps) {
             auto mem = reinterpret_cast<Rgb*>(heap_caps_malloc(sizeof(Rgb) * count, memoryCaps));
@@ -240,11 +233,7 @@
     }
 
     SemaphoreHandle_t _finishedFlag;
-<<<<<<< HEAD
-    led_timing::RmtDriver _driver;
-=======
-    std::unique_ptr<detail::RmtDriver, RmtDriverDeleter> _driver;
->>>>>>> 4a87c94d
+    std::unique_ptr<led_timing::RmtDriver, RmtDriverDeleter> _driver;
     int _channel;
     int _count;
     std::unique_ptr<Rgb[], RgbDeleter> _firstBuffer;
